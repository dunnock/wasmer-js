import WASI from "@wasmer/wasi";
import WasmFs from "@wasmer/wasmfs";

import { CommandOptions } from "../command-runner/command";

import WASICommand from "./wasi-command";

export default class Process {
  commandOptions: CommandOptions;
  wasmFs: WasmFs;
  originalWasmFsJson: any;
  dataCallback: Function;
  endCallback: Function;
  errorCallback: Function;
  sharedStdin?: Int32Array;
  startStdinReadCallback?: Function;

  wasiCommand?: WASICommand;
  callbackCommand?: any;

  constructor(
    commandOptions: CommandOptions,
    wasmFsJson: any,
    dataCallback: Function,
    endCallback: Function,
    errorCallback: Function,
    sharedStdinBuffer?: SharedArrayBuffer,
    startStdinReadCallback?: Function
  ) {
    this.commandOptions = commandOptions;

    this.wasmFs = new WasmFs();
    this.wasmFs.fromJSON(wasmFsJson);
    this.originalWasmFsJson = wasmFsJson;

    this.dataCallback = dataCallback;
    this.endCallback = endCallback;
    this.errorCallback = errorCallback;

    let sharedStdin: Int32Array | undefined = undefined;
    if (sharedStdinBuffer) {
      sharedStdin = new Int32Array(sharedStdinBuffer);
    }

    if (commandOptions.module) {
      this.wasiCommand = new WASICommand(
        commandOptions,
        this.wasmFs,
        sharedStdin,
        startStdinReadCallback
      );
    } else {
      this.callbackCommand = commandOptions.callback;
    }
  }

  async start(pipedStdinData?: Uint8Array) {
    if (this.wasiCommand) {
      await this.startWASICommand(pipedStdinData);
    } else if (this.callbackCommand) {
      await this.startCallbackCommand(pipedStdinData);
    }
  }

  async startWASICommand(pipedStdinData?: Uint8Array) {
    if (!this.wasiCommand) {
      throw new Error("There is no wasi command on this process");
    }

    const commandStream = await this.wasiCommand.instantiate(
      this.dataCallback,
      pipedStdinData
    );

    commandStream.on("end", () => {
      // TODO: Diff the two objects and only send that back
      const currentWasmFsJson = this.wasmFs.toJSON();
      this.endCallback(currentWasmFsJson);
    });

    try {
      this.wasiCommand.run();
    } catch (e) {
      let error = "Unknown Error";

      // TODO: Diff the two objects and only send that back
      const currentWasmFsJson = this.wasmFs.toJSON();

      if (e.code === 0) {
        // Command was successful, but ended early.
        this.endCallback(currentWasmFsJson);
        return;
      }

      if (e.code !== undefined) {
        error = `exited with code: ${e.code}`;
      } else if (e.signal !== undefined) {
        error = `killed with signal: ${e.signal}`;
      } else if (e.user !== undefined) {
        error = e.message;
      }
<<<<<<< HEAD

      this.errorCallback(error, currentWasmFsJson);
=======
      console.log(error);
      // this.errorCallback(error);
>>>>>>> a69dffa5
    }
  }

  async startCallbackCommand(pipedStdinData?: Uint8Array) {
    if (!this.callbackCommand) {
      throw new Error("There is no callback command on this process");
    }

    let stdin = "";
    if (pipedStdinData) {
      stdin = new TextDecoder("utf-8").decode(pipedStdinData);
    }

    try {
      const stdout = await this.callbackCommand(
        this.commandOptions.args,
        stdin
      );
      const stdoutAsTypedArray = new TextEncoder().encode(stdout + "\n");
      this.dataCallback(stdoutAsTypedArray);
      // TODO: Diff the two objects and only send that back
      const currentWasmFsJson = this.wasmFs.toJSON();
      this.endCallback(currentWasmFsJson);
    } catch (e) {
      this.errorCallback("There was an error running the callback command");
    }
  }
}<|MERGE_RESOLUTION|>--- conflicted
+++ resolved
@@ -1,4 +1,3 @@
-import WASI from "@wasmer/wasi";
 import WasmFs from "@wasmer/wasmfs";
 
 import { CommandOptions } from "../command-runner/command";
@@ -99,13 +98,8 @@
       } else if (e.user !== undefined) {
         error = e.message;
       }
-<<<<<<< HEAD
 
       this.errorCallback(error, currentWasmFsJson);
-=======
-      console.log(error);
-      // this.errorCallback(error);
->>>>>>> a69dffa5
     }
   }
 
